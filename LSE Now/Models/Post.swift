import Foundation

struct Post: Identifiable, Codable, Hashable {
    let id: Int
    let title: String
    let startTime: Date
    let endTime: Date?
    let location: String?
    let description: String?
    let organization: String?
    let category: String?
    let imageUrl: String?
    let status: String?
    let latitude: Double?
    let longitude: Double?
    let creator: String?
    let contact: ContactInfo?   // ✅ Reference only, don’t redeclare

    static func == (lhs: Post, rhs: Post) -> Bool {
        lhs.id == rhs.id
    }

    func hash(into hasher: inout Hasher) {
        hasher.combine(id)
    }

    func isExpired(referenceDate: Date = Date()) -> Bool {
        let expiryCutoff = startTime.addingTimeInterval(2 * 3600)
        if referenceDate >= expiryCutoff {
            return true
        }

        if let endTime, referenceDate >= endTime {
            return true
        }

        return false
    }

    func updatingStatusForExpiry(referenceDate: Date = Date()) -> Post {
        guard isExpired(referenceDate: referenceDate) else { return self }
        if status?.lowercased() == "expired" { return self }
        return Post(
            id: id,
            title: title,
            startTime: startTime,
            endTime: endTime,
            location: location,
            description: description,
            organization: organization,
            category: category,
            imageUrl: imageUrl,
            status: "expired",
            latitude: latitude,
            longitude: longitude,
<<<<<<< HEAD
            contact: contact,
            creator: creator
=======
            creator: creator,
            contact: contact
>>>>>>> b8255ce0
        )
    }
}<|MERGE_RESOLUTION|>--- conflicted
+++ resolved
@@ -53,13 +53,8 @@
             status: "expired",
             latitude: latitude,
             longitude: longitude,
-<<<<<<< HEAD
-            contact: contact,
-            creator: creator
-=======
             creator: creator,
             contact: contact
->>>>>>> b8255ce0
         )
     }
 }