import SwiftUI

struct WhiteboardView: View {
    @EnvironmentObject private var authViewModel: AuthViewModel
    @StateObject private var viewModel = WhiteboardViewModel()
    @StateObject private var inboxViewModel = MessagesInboxViewModel()

    @State private var addTarget: WhiteboardCoordinate?
    @State private var replyTarget: WhiteboardPin?
    @State private var selectedPin: WhiteboardPin?
    @State private var showingInbox = false

    private let rows = WhiteboardGridConfiguration.rows
    private let columns = WhiteboardGridConfiguration.columns

    private var activeToken: String? {
        guard let token = authViewModel.token?.trimmingCharacters(in: .whitespacesAndNewlines),
              !token.isEmpty else {
            return nil
        }
        return token
    }

    var body: some View {
        NavigationStack {
            ZStack {
                Color(.systemGroupedBackground)
                    .ignoresSafeArea()

                ScrollView {
                    VStack(spacing: 24) {
                        pinboardGrid
                            .padding(.top, 24)

                        if viewModel.isLoading && viewModel.pins.isEmpty {
                            ProgressView()
                                .progressViewStyle(.circular)
                                .padding(.bottom, 24)
                        }
                    }
                    .frame(maxWidth: .infinity)
                }
                .scrollIndicators(.hidden)
                .refreshable {
                    await refreshPins()
                }
            }
            .navigationTitle("Pinboard")
            .toolbar {
                ToolbarItem(placement: .navigationBarTrailing) {
                    Button {
                        showingInbox = true
                    } label: {
                        Image(systemName: "envelope")
                            .padding(.top, 2)
                    }
                    .accessibilityLabel("Open messages inbox")
                }
            }
            .task {
                await viewModel.loadPins()
            }
            .alert(
                "Unable to Load Pins",
                isPresented: Binding(
                    get: { viewModel.errorMessage != nil },
                    set: { newValue in
                        if !newValue {
                            viewModel.errorMessage = nil
                        }
                    }
                )
            ) {
                Button("OK", role: .cancel) {
                    viewModel.errorMessage = nil
                }
            } message: {
                Text(viewModel.errorMessage ?? "")
            }
            .sheet(item: $addTarget) { coordinate in
                if let token = activeToken {
                    AddPinSheet(
                        viewModel: viewModel,
                        coordinate: coordinate,
                        token: token
                    )
                } else {
                    MissingSessionView()
                }
            }
            .sheet(item: $selectedPin) { pin in
                PinDetailSheet(
                    pin: pin,
                    canReply: activeToken != nil,
                    onReply: {
                        selectedPin = nil
                        replyTarget = pin
                    }
                )
            }
            .sheet(item: $replyTarget) { pin in
                if let token = activeToken {
                    ReplySheet(viewModel: viewModel, pin: pin, token: token)
                } else {
                    MissingSessionView()
                }
            }
            .sheet(isPresented: $showingInbox) {
                if let token = activeToken {
                    MessagesInboxView(
                        viewModel: inboxViewModel,
                        token: token
                    )
                } else {
                    MissingSessionView()
                }
            }
        }
    }

<<<<<<< HEAD
    private var pinboardGrid: some View {
=======
    private var whiteboardGrid: some View {
>>>>>>> 5af2bf38
        let gridColumns = Array(repeating: GridItem(.flexible(), spacing: 12), count: columns)

        return LazyVGrid(columns: gridColumns, spacing: 12) {
            ForEach(0..<(rows * self.columns), id: \.self) { index in
                let row = index / self.columns
                let column = index % self.columns
                let coordinate = WhiteboardCoordinate(row: row, column: column)

                if let pin = viewModel.pin(at: coordinate) {
                    WhiteboardPinCell(pin: pin, isMine: pin.creatorEmail.caseInsensitiveCompare(authViewModel.loggedInEmail ?? "") == .orderedSame)
                        .onTapGesture {
                            selectedPin = pin
                        }
                } else {
                    EmptySlotCell()
                        .onTapGesture {
                            guard activeToken != nil else { return }
                            addTarget = coordinate
                        }
                }
            }
        }
        .padding(24)
        .background(
            RoundedRectangle(cornerRadius: 28, style: .continuous)
                .fill(Color(.systemBackground))
                .shadow(color: Color.black.opacity(0.06), radius: 14, x: 0, y: 8)
        )
        .padding(.horizontal, 16)
        .animation(.easeInOut(duration: 0.2), value: viewModel.pins)
    }

    private func refreshPins() async {
        let minimumDuration: TimeInterval = 1
        let start = Date()
        await viewModel.loadPins()

        guard !Task.isCancelled else { return }

        let elapsed = Date().timeIntervalSince(start)
        let remaining = minimumDuration - elapsed
        guard remaining > 0 else { return }

        let delay = UInt64((remaining * 1_000_000_000).rounded())
        try? await Task.sleep(nanoseconds: delay)
    }
}

private struct WhiteboardPinCell: View {
    let pin: WhiteboardPin
    let isMine: Bool

    var body: some View {
<<<<<<< HEAD
        TimelineView(.periodic(from: .now, by: 1)) { timeline in
            cell(for: timeline.date)
        }
    }

    @ViewBuilder
    private func cell(for referenceDate: Date) -> some View {
        let progress = CGFloat(pin.remainingLifetimeFraction(referenceDate: referenceDate))

        ZStack {
            RoundedRectangle(cornerRadius: 16, style: .continuous)
                .fill(isMine ? Color("LSERed").opacity(0.12) : Color(.systemBackground))
=======
        ZStack {
            RoundedRectangle(cornerRadius: 16, style: .continuous)
                .fill(Color.white)
>>>>>>> 5af2bf38

            Text(pin.emoji)
                .font(.system(size: 44))
                .minimumScaleFactor(0.5)
                .lineLimit(1)
<<<<<<< HEAD

            RoundedRectangle(cornerRadius: 16, style: .continuous)
                .stroke(Color(.quaternaryLabel), lineWidth: 1)

            if progress > 0 {
                RoundedRectangle(cornerRadius: 16, style: .continuous)
                    .trim(from: 0, to: progress)
                    .stroke(Color("LSERed"), style: StrokeStyle(lineWidth: 3, lineCap: .butt, lineJoin: .round))
                    .rotationEffect(.degrees(-90))
                    .animation(.linear(duration: 1), value: progress)
            }
        }
        .frame(maxWidth: .infinity)
        .aspectRatio(1, contentMode: .fit)
=======
        }
        .frame(maxWidth: .infinity)
        .aspectRatio(1, contentMode: .fit)
        .overlay(
            RoundedRectangle(cornerRadius: 16, style: .continuous)
                .stroke(isMine ? Color("LSERed") : Color(.separator), lineWidth: isMine ? 2 : 1)
        )
>>>>>>> 5af2bf38
        .contentShape(RoundedRectangle(cornerRadius: 16, style: .continuous))
        .accessibilityElement(children: .ignore)
        .accessibilityLabel(accessibilityLabel(referenceDate: referenceDate))
    }

    private func accessibilityLabel(referenceDate: Date) -> String {
        var parts: [String] = [pin.emoji, pin.text]

        if let author = pin.author, !author.isEmpty {
            parts.append("Author: \(author)")
        }

        if isMine {
            parts.append("Posted by you")
        }

        if let remaining = pin.formattedTimeRemaining(referenceDate: referenceDate) {
            parts.append("Expires in \(remaining)")
        } else if pin.isExpired(referenceDate: referenceDate) {
            parts.append("Expired")
        }

        return parts.joined(separator: ". ")
    }
}

private struct EmptySlotCell: View {
    var body: some View {
        ZStack {
            RoundedRectangle(cornerRadius: 16, style: .continuous)
<<<<<<< HEAD
                .fill(Color(.systemBackground))
=======
                .fill(Color.white)
>>>>>>> 5af2bf38

            Image(systemName: "plus")
                .font(.system(size: 24, weight: .semibold))
                .foregroundColor(Color(.tertiaryLabel))
        }
        .frame(maxWidth: .infinity)
        .aspectRatio(1, contentMode: .fit)
        .overlay(
            RoundedRectangle(cornerRadius: 16, style: .continuous)
                .stroke(style: StrokeStyle(lineWidth: 1, dash: [5]))
                .foregroundColor(Color(.tertiaryLabel))
        )
        .contentShape(RoundedRectangle(cornerRadius: 16, style: .continuous))
        .accessibilityLabel("Add a new pin here")
    }
}

private struct PinDetailSheet: View {
    @Environment(\.dismiss) private var dismiss

    let pin: WhiteboardPin
    let canReply: Bool
    let onReply: () -> Void

    var body: some View {
        NavigationStack {
            TimelineView(.periodic(from: .now, by: 30)) { timeline in
                sheetBody(referenceDate: timeline.date)
            }
            .navigationTitle("View Pin")
            .navigationBarTitleDisplayMode(.inline)
            .toolbar {
                ToolbarItem(placement: .cancellationAction) {
                    Button("Close") { dismiss() }
                }
            }
        }
    }

    @ViewBuilder
    private func sheetBody(referenceDate: Date) -> some View {
        let isExpired = pin.isExpired(referenceDate: referenceDate)
        let remaining = pin.formattedTimeRemaining(referenceDate: referenceDate)

        VStack(spacing: 24) {
            ScrollView {
                VStack(spacing: 20) {
                    Text(pin.emoji)
                        .font(.system(size: 72))
                        .frame(maxWidth: .infinity)

                    VStack(alignment: .leading, spacing: 12) {
                        Text(pin.text)
                            .font(.title3)
                            .fontWeight(.semibold)
                            .foregroundColor(.primary)
                            .frame(maxWidth: .infinity, alignment: .leading)

                        Label("Posted by \(pin.creatorEmail)", systemImage: "envelope")
                            .font(.callout)
                            .foregroundColor(.secondary)

                        if let author = pin.author, !author.isEmpty {
                            Label(author, systemImage: "person")
                                .font(.callout)
                                .foregroundColor(.secondary)
                        }

                        if !pin.formattedTimestamp.isEmpty {
                            Label("Posted \(pin.formattedTimestamp)", systemImage: "clock")
                                .font(.callout)
                                .foregroundColor(.secondary)
                        }

                        if let remaining {
                            Label("Expires in \(remaining)", systemImage: "hourglass")
                                .font(.callout)
                                .foregroundColor(.secondary)
                        } else if isExpired {
                            Label("This pin has expired", systemImage: "hourglass")
                                .font(.callout)
                                .foregroundColor(.secondary)
                        }
                    }
                    .frame(maxWidth: .infinity, alignment: .leading)
                }
                .frame(maxWidth: .infinity, alignment: .leading)
                .padding(.horizontal, 20)
                .padding(.top, 12)
            }
            .scrollIndicators(.hidden)

            VStack(spacing: 12) {
                Button {
                    onReply()
                    dismiss()
                } label: {
                    Text(isExpired ? "Pin Expired" : "Reply to Pin")
                        .font(.headline)
                        .foregroundColor(.white)
                        .frame(maxWidth: .infinity)
                        .padding()
                        .background(Color("LSERed"))
                        .cornerRadius(16)
                }
                .disabled(!canReply || isExpired)
                .opacity((canReply && !isExpired) ? 1 : 0.5)

                if !canReply {
                    Text("Log in to reply to pins.")
                        .font(.footnote)
                        .foregroundColor(.secondary)
                }
            }
            .padding(.horizontal, 20)
            .padding(.bottom, 24)
        }
    }
}

private struct AddPinSheet: View {
    @Environment(\.dismiss) private var dismiss
    @ObservedObject var viewModel: WhiteboardViewModel

    let coordinate: WhiteboardCoordinate
    let token: String

    @State private var emoji: String = ""
    @State private var text: String = ""
    @State private var author: String = ""
    @State private var errorMessage: String?

    private var slotOccupied: Bool {
        viewModel.pin(at: coordinate) != nil
    }

    private var isSaveDisabled: Bool {
        emoji.trimmingCharacters(in: .whitespacesAndNewlines).isEmpty ||
        text.trimmingCharacters(in: .whitespacesAndNewlines).isEmpty ||
        slotOccupied
    }

    var body: some View {
        NavigationStack {
            Form {
                Section(header: Text("Pin")) {
                    TextField("Emoji", text: $emoji)
                        .textInputAutocapitalization(.never)
                        .autocorrectionDisabled(true)

                    TextField("Message", text: $text, axis: .vertical)
                        .lineLimit(2...4)

                    TextField("Author (optional)", text: $author)
                        .textInputAutocapitalization(.words)
                }

                if slotOccupied {
                    Text("Someone already posted here. Please pick another slot.")
                        .font(.footnote)
                        .foregroundColor(.red)
                }
            }
            .navigationTitle("New Pin")
            .navigationBarTitleDisplayMode(.inline)
            .toolbar {
                ToolbarItem(placement: .cancellationAction) {
                    Button("Cancel") { dismiss() }
                }
                ToolbarItem(placement: .confirmationAction) {
                    Button("Save") { submit() }
                        .disabled(isSaveDisabled || viewModel.isSubmittingPin)
                }
            }
            .alert("Couldn\'t Save Pin", isPresented: .constant(errorMessage != nil)) {
                Button("OK", role: .cancel) { errorMessage = nil }
            } message: {
                Text(errorMessage ?? "")
            }
        }
    }

    private func submit() {
        let trimmedEmoji = emoji.trimmingCharacters(in: .whitespacesAndNewlines)
        let trimmedText = text.trimmingCharacters(in: .whitespacesAndNewlines)
        let trimmedAuthor = author.trimmingCharacters(in: .whitespacesAndNewlines)

        guard !trimmedEmoji.isEmpty, !trimmedText.isEmpty else { return }

        Task {
            do {
                try await viewModel.createPin(
                    emoji: trimmedEmoji,
                    text: trimmedText,
                    author: trimmedAuthor.isEmpty ? nil : trimmedAuthor,
                    at: coordinate,
                    token: token
                )
                dismiss()
            } catch {
                errorMessage = error.localizedDescription
            }
        }
    }
}

private struct ReplySheet: View {
    @Environment(\.dismiss) private var dismiss
    @ObservedObject var viewModel: WhiteboardViewModel

    let pin: WhiteboardPin
    let token: String

    @State private var message: String = ""
    @State private var author: String = ""
    @State private var errorMessage: String?

    private var isSendDisabled: Bool {
        message.trimmingCharacters(in: .whitespacesAndNewlines).isEmpty
    }

    var body: some View {
        NavigationStack {
            Form {
                Section(header: Text("Replying to")) {
                    HStack(alignment: .top, spacing: 12) {
                        Text(pin.emoji)
                            .font(.system(size: 32))
                        VStack(alignment: .leading, spacing: 4) {
                            Text(pin.text)
                                .font(.body)
                            if let author = pin.author, !author.isEmpty {
                                Text(author)
                                    .font(.footnote)
                                    .foregroundColor(.secondary)
                            }
                        }
                    }
                }

                Section(header: Text("Message")) {
                    TextField("Your message", text: $message, axis: .vertical)
                        .lineLimit(3...6)
                    TextField("Author (optional)", text: $author)
                        .textInputAutocapitalization(.words)
                }
            }
            .navigationTitle("Send Reply")
            .navigationBarTitleDisplayMode(.inline)
            .toolbar {
                ToolbarItem(placement: .cancellationAction) {
                    Button("Cancel") { dismiss() }
                }
                ToolbarItem(placement: .confirmationAction) {
                    Button("Send") { submit() }
                        .disabled(isSendDisabled || viewModel.isSendingReply)
                }
            }
            .alert("Couldn\'t Send Reply", isPresented: .constant(errorMessage != nil)) {
                Button("OK", role: .cancel) { errorMessage = nil }
            } message: {
                Text(errorMessage ?? "")
            }
        }
    }

    private func submit() {
        let trimmedMessage = message.trimmingCharacters(in: .whitespacesAndNewlines)
        let trimmedAuthor = author.trimmingCharacters(in: .whitespacesAndNewlines)

        guard !trimmedMessage.isEmpty else { return }

        Task {
            do {
                try await viewModel.sendReply(
                    to: pin,
                    message: trimmedMessage,
                    author: trimmedAuthor.isEmpty ? nil : trimmedAuthor,
                    token: token
                )
                dismiss()
            } catch {
                errorMessage = error.localizedDescription
            }
        }
    }
}

private struct MissingSessionView: View {
    var body: some View {
        NavigationStack {
            VStack(spacing: 16) {
                Image(systemName: "lock")
                    .font(.system(size: 40, weight: .medium))
                    .foregroundColor(.secondary)
                Text("You need to be logged in to access this feature.")
                    .font(.body)
                    .multilineTextAlignment(.center)
                    .foregroundColor(.secondary)
            }
            .padding()
            .navigationTitle("Unavailable")
        }
    }
}
<|MERGE_RESOLUTION|>--- conflicted
+++ resolved
@@ -118,11 +118,8 @@
         }
     }
 
-<<<<<<< HEAD
-    private var pinboardGrid: some View {
-=======
+
     private var whiteboardGrid: some View {
->>>>>>> 5af2bf38
         let gridColumns = Array(repeating: GridItem(.flexible(), spacing: 12), count: columns)
 
         return LazyVGrid(columns: gridColumns, spacing: 12) {
@@ -176,45 +173,14 @@
     let isMine: Bool
 
     var body: some View {
-<<<<<<< HEAD
-        TimelineView(.periodic(from: .now, by: 1)) { timeline in
-            cell(for: timeline.date)
-        }
-    }
-
-    @ViewBuilder
-    private func cell(for referenceDate: Date) -> some View {
-        let progress = CGFloat(pin.remainingLifetimeFraction(referenceDate: referenceDate))
-
-        ZStack {
-            RoundedRectangle(cornerRadius: 16, style: .continuous)
-                .fill(isMine ? Color("LSERed").opacity(0.12) : Color(.systemBackground))
-=======
         ZStack {
             RoundedRectangle(cornerRadius: 16, style: .continuous)
                 .fill(Color.white)
->>>>>>> 5af2bf38
 
             Text(pin.emoji)
                 .font(.system(size: 44))
                 .minimumScaleFactor(0.5)
                 .lineLimit(1)
-<<<<<<< HEAD
-
-            RoundedRectangle(cornerRadius: 16, style: .continuous)
-                .stroke(Color(.quaternaryLabel), lineWidth: 1)
-
-            if progress > 0 {
-                RoundedRectangle(cornerRadius: 16, style: .continuous)
-                    .trim(from: 0, to: progress)
-                    .stroke(Color("LSERed"), style: StrokeStyle(lineWidth: 3, lineCap: .butt, lineJoin: .round))
-                    .rotationEffect(.degrees(-90))
-                    .animation(.linear(duration: 1), value: progress)
-            }
-        }
-        .frame(maxWidth: .infinity)
-        .aspectRatio(1, contentMode: .fit)
-=======
         }
         .frame(maxWidth: .infinity)
         .aspectRatio(1, contentMode: .fit)
@@ -222,7 +188,6 @@
             RoundedRectangle(cornerRadius: 16, style: .continuous)
                 .stroke(isMine ? Color("LSERed") : Color(.separator), lineWidth: isMine ? 2 : 1)
         )
->>>>>>> 5af2bf38
         .contentShape(RoundedRectangle(cornerRadius: 16, style: .continuous))
         .accessibilityElement(children: .ignore)
         .accessibilityLabel(accessibilityLabel(referenceDate: referenceDate))
@@ -253,11 +218,7 @@
     var body: some View {
         ZStack {
             RoundedRectangle(cornerRadius: 16, style: .continuous)
-<<<<<<< HEAD
-                .fill(Color(.systemBackground))
-=======
                 .fill(Color.white)
->>>>>>> 5af2bf38
 
             Image(systemName: "plus")
                 .font(.system(size: 24, weight: .semibold))
