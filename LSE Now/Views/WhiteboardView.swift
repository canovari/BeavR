--- conflicted
+++ resolved
@@ -29,11 +29,7 @@
 
                 ScrollView {
                     VStack(spacing: 24) {
-<<<<<<< HEAD
-                        pinboardGrid()
-=======
                         pinboardGrid
->>>>>>> 84b5e3cb
                             .padding(.top, 24)
 
                         if viewModel.isLoading && viewModel.pins.isEmpty {
@@ -122,12 +118,8 @@
         }
     }
 
-<<<<<<< HEAD
-    private func pinboardGrid() -> some View {
-=======
 
     private var whiteboardGrid: some View {
->>>>>>> 84b5e3cb
         let gridColumns = Array(repeating: GridItem(.flexible(), spacing: 12), count: columns)
 
         return LazyVGrid(columns: gridColumns, spacing: 12) {
@@ -181,47 +173,14 @@
     let isMine: Bool
 
     var body: some View {
-<<<<<<< HEAD
-        TimelineView(.periodic(from: .now, by: 1)) { timeline in
-            cell(for: timeline.date)
-        }
-    }
-
-    @ViewBuilder
-    private func cell(for referenceDate: Date) -> some View {
-        let progress = CGFloat(pin.remainingLifetimeFraction(referenceDate: referenceDate))
-
-        let accessibilityLabel = makeAccessibilityLabel(referenceDate: referenceDate)
-
-        ZStack {
-            RoundedRectangle(cornerRadius: 16, style: .continuous)
-                .fill(isMine ? Color("LSERed").opacity(0.12) : Color(.systemBackground))
-=======
         ZStack {
             RoundedRectangle(cornerRadius: 16, style: .continuous)
                 .fill(Color.white)
->>>>>>> 84b5e3cb
 
             Text(pin.emoji)
                 .font(.system(size: 44))
                 .minimumScaleFactor(0.5)
                 .lineLimit(1)
-<<<<<<< HEAD
-
-            RoundedRectangle(cornerRadius: 16, style: .continuous)
-                .stroke(Color(.quaternaryLabel), lineWidth: 1)
-
-            if progress > 0 {
-                RoundedRectangle(cornerRadius: 16, style: .continuous)
-                    .trim(from: 0, to: progress)
-                    .stroke(Color("LSERed"), style: StrokeStyle(lineWidth: 3, lineCap: .butt, lineJoin: .round))
-                    .rotationEffect(.degrees(-90))
-                    .animation(.linear(duration: 1), value: progress)
-            }
-        }
-        .frame(maxWidth: .infinity)
-        .aspectRatio(1, contentMode: .fit)
-=======
         }
         .frame(maxWidth: .infinity)
         .aspectRatio(1, contentMode: .fit)
@@ -229,17 +188,12 @@
             RoundedRectangle(cornerRadius: 16, style: .continuous)
                 .stroke(isMine ? Color("LSERed") : Color(.separator), lineWidth: isMine ? 2 : 1)
         )
->>>>>>> 84b5e3cb
         .contentShape(RoundedRectangle(cornerRadius: 16, style: .continuous))
         .accessibilityElement(children: .ignore)
         .accessibilityLabel(accessibilityLabel(referenceDate: referenceDate))
     }
 
-<<<<<<< HEAD
-    private func makeAccessibilityLabel(referenceDate: Date) -> String {
-=======
     private func accessibilityLabel(referenceDate: Date) -> String {
->>>>>>> 84b5e3cb
         var parts: [String] = [pin.emoji, pin.text]
 
         if let author = pin.author, !author.isEmpty {
@@ -264,11 +218,7 @@
     var body: some View {
         ZStack {
             RoundedRectangle(cornerRadius: 16, style: .continuous)
-<<<<<<< HEAD
-                .fill(Color(.systemBackground))
-=======
                 .fill(Color.white)
->>>>>>> 84b5e3cb
 
             Image(systemName: "plus")
                 .font(.system(size: 24, weight: .semibold))
@@ -343,11 +293,7 @@
                                 .foregroundColor(.secondary)
                         }
 
-<<<<<<< HEAD
-                        if let remaining = remaining {
-=======
                         if let remaining {
->>>>>>> 84b5e3cb
                             Label("Expires in \(remaining)", systemImage: "hourglass")
                                 .font(.callout)
                                 .foregroundColor(.secondary)
