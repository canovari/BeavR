import SwiftUI

struct GuidedIntroductionOverlay: View {
    @Binding var isPresented: Bool
    @Binding var selectedTab: Int
    var onFinish: () -> Void

    @State private var currentStep = 0
    @State private var hasStartedTour = false
    @State private var welcomeTextAppeared = false
    @State private var showStartButton = false

    @Namespace private var welcomeNamespace

    private let steps = IntroStep.steps

    var body: some View {
        ZStack(alignment: .topLeading) {
<<<<<<< HEAD
            backgroundView

            if hasStartedTour {
                startedTourContent
                    .transition(.opacity)
            } else {
                startScreen
                    .transition(.opacity)
            }
        }
        .onAppear {
            currentStep = 0
            hasStartedTour = false
            welcomeTextAppeared = false
            showStartButton = false

            withAnimation(.spring(response: 0.7, dampingFraction: 0.82).delay(0.05)) {
                welcomeTextAppeared = true
            }

            DispatchQueue.main.asyncAfter(deadline: .now() + 0.7) {
                withAnimation(.easeOut(duration: 0.45)) {
                    showStartButton = true
                }
            }
        }
        .onChange(of: currentStep, initial: false) { _, newStep in
            guard hasStartedTour else { return }
            withAnimation(.easeInOut(duration: 0.25)) {
                selectedTab = steps[newStep].tabSelection
            }
        }
        .onChange(of: hasStartedTour, initial: false) { _, started in
            guard started else { return }
            withAnimation(.easeInOut(duration: 0.25)) {
                selectedTab = steps[currentStep].tabSelection
            }
        }
        .transition(.opacity)
    }

    private var backgroundView: some View {
        Group {
            if hasStartedTour {
                LinearGradient(
                    colors: [
                        Color.black.opacity(0.55),
                        Color.black.opacity(0.5),
                        Color.black.opacity(0.3),
                        Color.black.opacity(0.12)
                    ],
                    startPoint: .top,
                    endPoint: .bottom
                )
            } else {
                Color.white
            }
        }
        .ignoresSafeArea()
    }

    private var startScreen: some View {
        VStack(spacing: 0) {
            skipButton

            Spacer()
=======
            Color.black.opacity(0.45)
                .ignoresSafeArea()
                .transition(.opacity)

            VStack(spacing: 0) {
                HStack {
                    Button(action: finish) {
                        Text("Skip Intro")
                            .font(.subheadline.weight(.semibold))
                            .foregroundColor(.white.opacity(0.9))
                    }
                    .buttonStyle(.plain)

                    Spacer()
                }
                .padding(.top, 20)
                .padding(.horizontal, 24)

                Spacer(minLength: 0)
>>>>>>> 06f55909

            VStack(spacing: 28) {
                Text("Welcome to BeavR")
                    .matchedGeometryEffect(id: "welcomeText", in: welcomeNamespace)
                    .font(.largeTitle.weight(.bold))
                    .foregroundColor(.black)
                    .multilineTextAlignment(.center)
<<<<<<< HEAD
                    .scaleEffect(welcomeTextAppeared ? 1 : 0.82)
                    .opacity(welcomeTextAppeared ? 1 : 0)
                    .animation(.spring(response: 0.65, dampingFraction: 0.85), value: welcomeTextAppeared)

                startCallToAction
            }
            .padding(.horizontal, 36)

            Spacer()
        }
        .padding(.bottom, 48)
    }

    private var startCallToAction: some View {
        Button(action: startTour) {
            Text("Start")
                .font(.headline)
                .foregroundColor(.white)
                .frame(maxWidth: .infinity)
                .padding(.vertical, 16)
                .background(
                    RoundedRectangle(cornerRadius: 20, style: .continuous)
                        .fill(Color("LSERed"))
                )
                .shadow(color: Color.black.opacity(0.08), radius: 12, x: 0, y: 8)
        }
        .buttonStyle(.plain)
        .opacity(showStartButton ? 1 : 0)
        .animation(.easeOut(duration: 0.45), value: showStartButton)
        .allowsHitTesting(showStartButton)
    }

    private var startedTourContent: some View {
        VStack(spacing: 0) {
            skipButton

            Spacer(minLength: 0)

            Text("Welcome to BeavR")
                .matchedGeometryEffect(id: "welcomeText", in: welcomeNamespace)
                .font(.largeTitle.weight(.semibold))
                .foregroundColor(.white)
                .multilineTextAlignment(.center)
                .padding(.horizontal, 32)
                .padding(.bottom, 20)

            introPanel
        }
    }

    private var skipButton: some View {
        HStack {
            Button(action: finish) {
                Text("Skip Intro")
                    .font(.subheadline.weight(.semibold))
                    .foregroundColor(skipButtonColor)
            }
            .buttonStyle(.plain)

            Spacer()
        }
        .padding(.top, 20)
        .padding(.horizontal, 24)
    }

    private var skipButtonColor: Color {
        hasStartedTour ? .white.opacity(0.9) : Color("LSERed")
    }

    private var introPanel: some View {
        VStack(spacing: 20) {
            TabView(selection: $currentStep) {
                ForEach(Array(steps.enumerated()), id: \.offset) { index, step in
                    IntroCard(step: step)
                        .tag(index)
                        .padding(.horizontal, 4)
                }
            }
            .tabViewStyle(.page(indexDisplayMode: .never))
            .frame(height: 280)

            HStack(spacing: 8) {
                ForEach(Array(steps.indices), id: \.self) { index in
                    Capsule(style: .continuous)
                        .fill(index == currentStep ? steps[currentStep].accent : Color.white.opacity(0.35))
                        .frame(width: index == currentStep ? 24 : 8, height: 8)
                        .animation(.easeInOut(duration: 0.25), value: currentStep)
                }
            }
=======
                    .padding(.horizontal, 32)
                    .padding(.bottom, 20)

                introPanel
            }
        }
        .onAppear {
            currentStep = 0
            selectedTab = steps[currentStep].tabSelection
        }
        .onChange(of: currentStep, initial: false) { _, newStep in
            withAnimation(.easeInOut(duration: 0.25)) {
                selectedTab = steps[newStep].tabSelection
            }
        }
        .transition(.opacity)
    }

    private var introPanel: some View {
        VStack(spacing: 20) {
            TabView(selection: $currentStep) {
                ForEach(Array(steps.enumerated()), id: \.offset) { index, step in
                    IntroCard(step: step)
                        .tag(index)
                        .padding(.horizontal, 4)
                }
            }
            .tabViewStyle(.page(indexDisplayMode: .never))
            .frame(height: 280)

            HStack(spacing: 8) {
                ForEach(Array(steps.indices), id: \.self) { index in
                    Capsule(style: .continuous)
                        .fill(index == currentStep ? steps[currentStep].accent : Color.white.opacity(0.35))
                        .frame(width: index == currentStep ? 24 : 8, height: 8)
                        .animation(.easeInOut(duration: 0.25), value: currentStep)
                }
            }
>>>>>>> 06f55909
            .frame(maxWidth: .infinity)

            Button(action: advance) {
                Text(currentStep == steps.count - 1 ? "Get Started" : "Next")
                    .font(.headline)
                    .foregroundColor(.white)
                    .frame(maxWidth: .infinity)
                    .padding(.vertical, 14)
                    .background(
                        RoundedRectangle(cornerRadius: 18, style: .continuous)
                            .fill(Color("LSERed"))
                    )
                    .shadow(color: Color.black.opacity(0.15), radius: 8, x: 0, y: 6)
            }
            .buttonStyle(.plain)
        }
        .padding(.top, 28)
        .padding(.horizontal, 24)
        .padding(.bottom, 24)
        .frame(maxWidth: .infinity)
        .background(
            RoundedRectangle(cornerRadius: 32, style: .continuous)
<<<<<<< HEAD
                .fill(Color.white)
        )
        .overlay(
            RoundedRectangle(cornerRadius: 32, style: .continuous)
                .strokeBorder(Color("LSERed").opacity(0.18))
=======
                .fill(.ultraThinMaterial)
        )
        .overlay(
            RoundedRectangle(cornerRadius: 32, style: .continuous)
                .strokeBorder(Color.white.opacity(0.14))
>>>>>>> 06f55909
        )
        .shadow(color: Color.black.opacity(0.12), radius: 16, x: 0, y: 12)
        .padding(.horizontal, 24)
        .padding(.bottom, 32)
    }

    private func advance() {
        if currentStep < steps.count - 1 {
            withAnimation(.spring(response: 0.55, dampingFraction: 0.86, blendDuration: 0.3)) {
                currentStep += 1
            }
        } else {
            finish()
        }
    }

    private func startTour() {
        withAnimation(.easeOut(duration: 0.2)) {
            showStartButton = false
        }

        withAnimation(.spring(response: 0.7, dampingFraction: 0.88, blendDuration: 0.3)) {
            hasStartedTour = true
        }

        withAnimation(.easeInOut(duration: 0.3)) {
            selectedTab = steps[currentStep].tabSelection
        }
    }

    private func finish() {
        withAnimation(.easeInOut(duration: 0.25)) {
            selectedTab = steps[0].tabSelection
        }

        withAnimation(.easeInOut(duration: 0.32)) {
            isPresented = false
        }

        onFinish()
    }
}

private struct IntroStep: Identifiable {
    let id = UUID()
    let title: String
    let message: String
    let icon: String
    let tabIcon: String
    let accent: Color
    let tabLabel: String
    let tabSelection: Int

    static let steps: [IntroStep] = [
        IntroStep(
            title: "Explore the campus",
            message: "The Map tab shows live pins for everything happening nearby. Tap one to see the essentials instantly.",
            icon: "map.fill",
            tabIcon: "map",
<<<<<<< HEAD
            accent: Color("LSERed"),
=======
            accent: .blue,
>>>>>>> 06f55909
            tabLabel: "Map",
            tabSelection: 0
        ),
        IntroStep(
            title: "Catch every update",
            message: "Scroll the Feed for a clean timeline of upcoming events. Open any card for full details and directions.",
            icon: "list.bullet.rectangle",
            tabIcon: "list.bullet.rectangle",
<<<<<<< HEAD
            accent: Color("LSERed"),
=======
            accent: .indigo,
>>>>>>> 06f55909
            tabLabel: "Feed",
            tabSelection: 1
        ),
        IntroStep(
            title: "Drop quick pins",
            message: "The Pinboard is perfect for fast shout-outs and micro-updates from around campus.",
            icon: "square.grid.3x3.fill",
            tabIcon: "square.grid.3x3.fill",
<<<<<<< HEAD
            accent: Color("LSERed"),
=======
            accent: .purple,
>>>>>>> 06f55909
            tabLabel: "Pinboard",
            tabSelection: 2
        ),
        IntroStep(
            title: "Find exclusive deals",
            message: "Never miss a student offer. Check the Deals tab for fresh perks from local favourites.",
            icon: "tag.fill",
            tabIcon: "tag",
<<<<<<< HEAD
            accent: Color("LSERed"),
=======
            accent: .orange,
>>>>>>> 06f55909
            tabLabel: "Deals",
            tabSelection: 3
        ),
        IntroStep(
            title: "Share & save events",
            message: "Head to Share & Save to post your own happenings, track approvals, and revisit favourites in Liked Events.",
            icon: "plus.circle.fill",
            tabIcon: "plus.circle",
            accent: Color("LSERed"),
            tabLabel: "Share & Save",
            tabSelection: 4
        )
    ]
}

private struct IntroCard: View {
    let step: IntroStep

    var body: some View {
        VStack(alignment: .leading, spacing: 18) {
            ZStack {
                RoundedRectangle(cornerRadius: 22, style: .continuous)
                    .fill(step.accent.opacity(0.16))
                    .frame(width: 72, height: 72)

                Image(systemName: step.icon)
                    .font(.system(size: 34, weight: .semibold))
                    .foregroundColor(step.accent)
            }

            Text(step.title)
                .font(.title3.weight(.semibold))
                .foregroundColor(.primary)
                .multilineTextAlignment(.leading)

            Text(step.message)
                .font(.body)
                .foregroundColor(.secondary)
                .multilineTextAlignment(.leading)

            Spacer(minLength: 0)

            Label {
                Text(step.tabLabel)
                    .fontWeight(.semibold)
            } icon: {
                Image(systemName: step.tabIcon)
            }
            .font(.subheadline)
            .foregroundColor(step.accent)
            .padding(.horizontal, 14)
            .padding(.vertical, 8)
            .background(step.accent.opacity(0.16), in: Capsule())
        }
        .frame(maxWidth: .infinity, maxHeight: .infinity, alignment: .topLeading)
    }
}<|MERGE_RESOLUTION|>--- conflicted
+++ resolved
@@ -16,7 +16,6 @@
 
     var body: some View {
         ZStack(alignment: .topLeading) {
-<<<<<<< HEAD
             backgroundView
 
             if hasStartedTour {
@@ -83,27 +82,6 @@
             skipButton
 
             Spacer()
-=======
-            Color.black.opacity(0.45)
-                .ignoresSafeArea()
-                .transition(.opacity)
-
-            VStack(spacing: 0) {
-                HStack {
-                    Button(action: finish) {
-                        Text("Skip Intro")
-                            .font(.subheadline.weight(.semibold))
-                            .foregroundColor(.white.opacity(0.9))
-                    }
-                    .buttonStyle(.plain)
-
-                    Spacer()
-                }
-                .padding(.top, 20)
-                .padding(.horizontal, 24)
-
-                Spacer(minLength: 0)
->>>>>>> 06f55909
 
             VStack(spacing: 28) {
                 Text("Welcome to BeavR")
@@ -111,7 +89,6 @@
                     .font(.largeTitle.weight(.bold))
                     .foregroundColor(.black)
                     .multilineTextAlignment(.center)
-<<<<<<< HEAD
                     .scaleEffect(welcomeTextAppeared ? 1 : 0.82)
                     .opacity(welcomeTextAppeared ? 1 : 0)
                     .animation(.spring(response: 0.65, dampingFraction: 0.85), value: welcomeTextAppeared)
@@ -201,46 +178,6 @@
                         .animation(.easeInOut(duration: 0.25), value: currentStep)
                 }
             }
-=======
-                    .padding(.horizontal, 32)
-                    .padding(.bottom, 20)
-
-                introPanel
-            }
-        }
-        .onAppear {
-            currentStep = 0
-            selectedTab = steps[currentStep].tabSelection
-        }
-        .onChange(of: currentStep, initial: false) { _, newStep in
-            withAnimation(.easeInOut(duration: 0.25)) {
-                selectedTab = steps[newStep].tabSelection
-            }
-        }
-        .transition(.opacity)
-    }
-
-    private var introPanel: some View {
-        VStack(spacing: 20) {
-            TabView(selection: $currentStep) {
-                ForEach(Array(steps.enumerated()), id: \.offset) { index, step in
-                    IntroCard(step: step)
-                        .tag(index)
-                        .padding(.horizontal, 4)
-                }
-            }
-            .tabViewStyle(.page(indexDisplayMode: .never))
-            .frame(height: 280)
-
-            HStack(spacing: 8) {
-                ForEach(Array(steps.indices), id: \.self) { index in
-                    Capsule(style: .continuous)
-                        .fill(index == currentStep ? steps[currentStep].accent : Color.white.opacity(0.35))
-                        .frame(width: index == currentStep ? 24 : 8, height: 8)
-                        .animation(.easeInOut(duration: 0.25), value: currentStep)
-                }
-            }
->>>>>>> 06f55909
             .frame(maxWidth: .infinity)
 
             Button(action: advance) {
@@ -263,19 +200,11 @@
         .frame(maxWidth: .infinity)
         .background(
             RoundedRectangle(cornerRadius: 32, style: .continuous)
-<<<<<<< HEAD
                 .fill(Color.white)
         )
         .overlay(
             RoundedRectangle(cornerRadius: 32, style: .continuous)
                 .strokeBorder(Color("LSERed").opacity(0.18))
-=======
-                .fill(.ultraThinMaterial)
-        )
-        .overlay(
-            RoundedRectangle(cornerRadius: 32, style: .continuous)
-                .strokeBorder(Color.white.opacity(0.14))
->>>>>>> 06f55909
         )
         .shadow(color: Color.black.opacity(0.12), radius: 16, x: 0, y: 12)
         .padding(.horizontal, 24)
@@ -335,11 +264,7 @@
             message: "The Map tab shows live pins for everything happening nearby. Tap one to see the essentials instantly.",
             icon: "map.fill",
             tabIcon: "map",
-<<<<<<< HEAD
-            accent: Color("LSERed"),
-=======
-            accent: .blue,
->>>>>>> 06f55909
+            accent: Color("LSERed"),
             tabLabel: "Map",
             tabSelection: 0
         ),
@@ -348,11 +273,7 @@
             message: "Scroll the Feed for a clean timeline of upcoming events. Open any card for full details and directions.",
             icon: "list.bullet.rectangle",
             tabIcon: "list.bullet.rectangle",
-<<<<<<< HEAD
-            accent: Color("LSERed"),
-=======
-            accent: .indigo,
->>>>>>> 06f55909
+            accent: Color("LSERed"),
             tabLabel: "Feed",
             tabSelection: 1
         ),
@@ -361,11 +282,7 @@
             message: "The Pinboard is perfect for fast shout-outs and micro-updates from around campus.",
             icon: "square.grid.3x3.fill",
             tabIcon: "square.grid.3x3.fill",
-<<<<<<< HEAD
-            accent: Color("LSERed"),
-=======
-            accent: .purple,
->>>>>>> 06f55909
+            accent: Color("LSERed"),
             tabLabel: "Pinboard",
             tabSelection: 2
         ),
@@ -374,11 +291,7 @@
             message: "Never miss a student offer. Check the Deals tab for fresh perks from local favourites.",
             icon: "tag.fill",
             tabIcon: "tag",
-<<<<<<< HEAD
-            accent: Color("LSERed"),
-=======
-            accent: .orange,
->>>>>>> 06f55909
+            accent: Color("LSERed"),
             tabLabel: "Deals",
             tabSelection: 3
         ),
