--- conflicted
+++ resolved
@@ -56,11 +56,7 @@
             Map(coordinateRegion: $region, annotationItems: mapItems) { item in
                 switch item.kind {
                 case .event(let post):
-<<<<<<< HEAD
-                    return MapAnnotation(coordinate: item.coordinate) {
-=======
                     MapAnnotation(coordinate: item.coordinate) {
->>>>>>> ff86de2c
                         eventAnnotation(for: post)
                     }
                 case .userLocation:
