--- conflicted
+++ resolved
@@ -151,11 +151,7 @@
                 position: $cameraPosition,
                 interactionModes: .all,
                 showsUserLocation: isLocationAuthorized
-<<<<<<< HEAD
-            ) { }
-=======
             )
->>>>>>> a12837b9
             .frame(height: 360)
             .cornerRadius(12)
             .shadow(radius: 3)
