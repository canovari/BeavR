import Foundation

enum WhiteboardGridConfiguration {
    static let rows = 8
    static let columns = 5

    static func contains(row: Int, column: Int) -> Bool {
        row >= 0 && row < rows && column >= 0 && column < columns
    }
}

@MainActor
final class WhiteboardViewModel: ObservableObject {
    @Published private(set) var pins: [WhiteboardPin] = []
    @Published var isLoading = false
    @Published var errorMessage: String?
    @Published var isSubmittingPin = false
    @Published var isSendingReply = false

    private let apiService: APIService
    private var expirationTimer: Timer?
    private let expirationCheckInterval: TimeInterval = 60

    init(apiService: APIService = .shared) {
        self.apiService = apiService
    }

    func pin(at coordinate: WhiteboardCoordinate) -> WhiteboardPin? {
        guard WhiteboardGridConfiguration.contains(row: coordinate.row, column: coordinate.column) else {
            return nil
        }
        let now = Date()
        return pins.first { pin in
            pin.gridRow == coordinate.row &&
            pin.gridCol == coordinate.column &&
            !pin.isExpired(referenceDate: now)
        }
    }

    func loadPins() async {
        guard !isLoading else { return }
        isLoading = true
        errorMessage = nil

        defer { isLoading = false }

        do {
            let fetchedPins = try await apiService.fetchPins()
<<<<<<< HEAD
            let now = Date()
            pins = fetchedPins.filter { pin in
                WhiteboardGridConfiguration.contains(row: pin.gridRow, column: pin.gridCol) &&
                !pin.isExpired(referenceDate: now)
            }
            maintainExpirationTimer()
=======
            pins = fetchedPins.filter { WhiteboardGridConfiguration.contains(row: $0.gridRow, column: $0.gridCol) }
>>>>>>> 5af2bf38
        } catch let urlError as URLError where urlError.code == .cancelled {
            // Ignore cancellations that happen during refreshes.
        } catch is CancellationError {
            // Ignore explicit cancellation errors triggered by SwiftUI task lifecycle.
        } catch {
            errorMessage = error.localizedDescription
        }
    }

    func createPin(emoji: String, text: String, author: String?, at coordinate: WhiteboardCoordinate, token: String) async throws {
        guard !isSubmittingPin else { return }

        isSubmittingPin = true
        defer { isSubmittingPin = false }

        let request = CreatePinRequest(
            emoji: emoji,
            text: text,
            author: author,
            gridRow: coordinate.row,
            gridCol: coordinate.column
        )

        let newPin = try await apiService.createPin(request: request, token: token)
        guard WhiteboardGridConfiguration.contains(row: newPin.gridRow, column: newPin.gridCol) else {
            return
        }
        pins.removeAll { $0.gridRow == newPin.gridRow && $0.gridCol == newPin.gridCol }
        pins.append(newPin)
        maintainExpirationTimer()
    }

    func sendReply(to pin: WhiteboardPin, message: String, author: String?, token: String) async throws {
        guard !isSendingReply else { return }

        isSendingReply = true
        defer { isSendingReply = false }

        let payload = PinReplyPayload(pinId: pin.id, message: message, author: author)
        _ = try await apiService.sendPinReply(payload: payload, token: token)
    }

    deinit {
        expirationTimer?.invalidate()
    }

    private func maintainExpirationTimer() {
        pruneExpiredPins()

        if pins.isEmpty {
            expirationTimer?.invalidate()
            expirationTimer = nil
            return
        }

        guard expirationTimer == nil else { return }

        expirationTimer = Timer.scheduledTimer(withTimeInterval: expirationCheckInterval, repeats: true) { [weak self] _ in
            guard let self else { return }
            Task { @MainActor in
                self.pruneExpiredPins()
            }
        }
    }

    private func pruneExpiredPins(referenceDate: Date = Date()) {
        let activePins = pins.filter { !$0.isExpired(referenceDate: referenceDate) }
        if activePins.count != pins.count {
            pins = activePins
        }

        if activePins.isEmpty {
            expirationTimer?.invalidate()
            expirationTimer = nil
        }
    }
}<|MERGE_RESOLUTION|>--- conflicted
+++ resolved
@@ -46,16 +46,7 @@
 
         do {
             let fetchedPins = try await apiService.fetchPins()
-<<<<<<< HEAD
-            let now = Date()
-            pins = fetchedPins.filter { pin in
-                WhiteboardGridConfiguration.contains(row: pin.gridRow, column: pin.gridCol) &&
-                !pin.isExpired(referenceDate: now)
-            }
-            maintainExpirationTimer()
-=======
             pins = fetchedPins.filter { WhiteboardGridConfiguration.contains(row: $0.gridRow, column: $0.gridCol) }
->>>>>>> 5af2bf38
         } catch let urlError as URLError where urlError.code == .cancelled {
             // Ignore cancellations that happen during refreshes.
         } catch is CancellationError {
