import Foundation
import CoreLocation

final class LocationManager: NSObject, ObservableObject, CLLocationManagerDelegate {
    @Published private(set) var authorizationStatus: CLAuthorizationStatus
    @Published private(set) var latestLocation: CLLocation?

    private let locationManager: CLLocationManager
    private let apiService: APIService
    private let userDefaults: UserDefaults

    private var uploadTimer: Timer?
    private var tokenProvider: (() -> String?)?
    private var shouldUploadWhenLocationAvailable = false
    private var isUploadingLocation = false
    private var isTrackingUser = false
    private var isAppActive = true

    private let permissionKey = "lse.now.locationPermissionPrompted"
    private let locationUploadInterval: TimeInterval = 30

    init(
        locationManager: CLLocationManager = CLLocationManager(),
        apiService: APIService = .shared,
        userDefaults: UserDefaults = .standard
    ) {
        let manager = locationManager
        manager.desiredAccuracy = kCLLocationAccuracyNearestTenMeters
        manager.distanceFilter = 10

        self.locationManager = manager
        self.apiService = apiService
        self.userDefaults = userDefaults
        self.authorizationStatus = manager.authorizationStatus

        super.init()

        manager.delegate = self
    }

    deinit {
        stopUploadTimer()
    }

<<<<<<< HEAD
    // MARK: - Permissions
    func requestPermission() {
        hasPromptedForPermission = true
        switch locationManager.authorizationStatus {
=======
    func requestPermission() {
        hasPromptedForPermission = true
witch locationManager.authorizationStatus {
>>>>>>> f9cfc36f
        case .notDetermined:
            log("Asking user for when-in-use authorization")
            locationManager.requestWhenInUseAuthorization()
        case .authorizedWhenInUse, .authorizedAlways:
            log("Permission already granted; starting location updates")
            locationManager.startUpdatingLocation()
            locationManager.requestLocation()
        default:
<<<<<<< HEAD
            log("Permission request not performed because status is \(describeAuthorizationStatus(status: locationManager.authorizationStatus))")
=======
            log("Permission request not performed because status is \(describeAuthorizationStatus(status))")
>>>>>>> f9cfc36f
        }
    }

    func refreshLocation() {
        let status = locationManager.authorizationStatus
<<<<<<< HEAD
        log("Refreshing location with authorization status \(describeAuthorizationStatus(status: status))")
=======
        log("Refreshing location with authorization status \(describeAuthorizationStatus(status))")
>>>>>>> f9cfc36f

        switch status {
        case .authorizedWhenInUse, .authorizedAlways:
            log("Requesting a one-time location update")
            locationManager.requestLocation()
        case .notDetermined:
<<<<<<< HEAD
            log("Authorization not determined; requesting permission")
            locationManager.requestWhenInUseAuthorization()
        default:
            log("Skipping location refresh (status = \(describeAuthorizationStatus(status: status)))")
        }
    }

    // MARK: - Login & Activity
    func handleLoginStateChange(isLoggedIn: Bool, tokenProvider: (() -> String?)?) {
        DispatchQueue.main.async { [weak self] in
            guard let self = self else { return }

            self.log("Login state changed. isLoggedIn: \(isLoggedIn)")

            if isLoggedIn {
                self.isTrackingUser = true
                self.tokenProvider = tokenProvider

                if !self.hasPromptedForPermission {
                    self.log("Prompting user for location permission")
                    self.requestPermission()
                } else {
                    self.startLocationUpdatesIfAuthorized()
                }

                if let location = self.latestLocation {
                    self.log("Sending immediate location update with cached coordinates")
                    self.shouldUploadWhenLocationAvailable = false
                    self.sendLocationUpdate(using: location)
                } else {
                    let status = self.locationManager.authorizationStatus
                    self.shouldUploadWhenLocationAvailable = true

                    switch status {
                    case .authorizedWhenInUse, .authorizedAlways:
                        self.log("Requesting location update now that user is logged in")
                        self.refreshLocation()
                    case .notDetermined:
                        self.log("Waiting for user to grant permission before refreshing location")
                    default:
                        self.log("Cannot refresh location because authorization is \(self.describeAuthorizationStatus(status: status))")
                    }
                }

                self.startUploadTimerIfNeeded()
            } else {
                self.log("Stopping tracking due to logout")
                self.isTrackingUser = false
                self.tokenProvider = nil
                self.shouldUploadWhenLocationAvailable = false
                self.isUploadingLocation = false
                self.stopUploadTimer()
                self.locationManager.stopUpdatingLocation()
                self.latestLocation = nil
            }
        }
    }

    func updateAppActivity(isActive: Bool) {
        DispatchQueue.main.async { [weak self] in
            guard let self = self else { return }

            self.isAppActive = isActive
            self.log("App activity updated. isActive: \(isActive)")

            if isActive {
                if self.isTrackingUser {
                    self.log("App active while tracking; trigger upload")
                    self.handleUploadTimerFired()
                }
                self.startUploadTimerIfNeeded()
            } else {
                self.log("App moved to background; stopping upload timer")
                self.stopUploadTimer()
            }
        }
    }

    // MARK: - CLLocationManagerDelegate
    func locationManager(_ manager: CLLocationManager, didUpdateLocations locations: [CLLocation]) {
        guard let location = locations.last else { return }

        DispatchQueue.main.async { [weak self] in
            guard let self = self else { return }

            self.latestLocation = location
            self.log("Received location update at \(location.timestamp)")

            if self.shouldUploadWhenLocationAvailable {
                self.log("Uploading deferred location update")
                self.shouldUploadWhenLocationAvailable = false
                self.sendLocationUpdate(using: location)
            }
        }
    }

    func locationManager(_ manager: CLLocationManager, didFailWithError error: Error) {
        log("Location manager error: \(error.localizedDescription)")
    }

    @available(iOS 14.0, *)
    func locationManagerDidChangeAuthorization(_ manager: CLLocationManager) {
        handleAuthorizationChange(to: manager.authorizationStatus)
    }

=======
            log("Authorization not determined; requesting permission before refreshing location")
            locationManager.requestWhenInUseAuthorization()
        default:
            log("Skipping location refresh because authorization is \(describeAuthorizationStatus(status))")
        }
    }

    func handleLoginStateChange(isLoggedIn: Bool, tokenProvider: (() -> String?)?) {
        DispatchQueue.main.async {
            self.log("Login state changed. isLoggedIn: \(isLoggedIn)")
            if isLoggedIn {
                self.log("Starting user location tracking")
                self.isTrackingUser = true
                self.tokenProvider = tokenProvider

                if !self.hasPromptedForPermission {
                    self.log("Location permission has not been requested yet; prompting user")
                    self.requestPermission()
                } else {
                    self.log("Location permission already handled; ensuring updates are active")
                    self.startLocationUpdatesIfAuthorized()
                }

                self.startUploadTimerIfNeeded()

                if let location = self.latestLocation {
                    self.log("Sending immediate location update using cached coordinates")
                    self.shouldUploadWhenLocationAvailable = false
                    self.sendLocationUpdate(using: location)
                } else {
                    self.log("Waiting for first location fix before uploading to server")
                    self.shouldUploadWhenLocationAvailable = true
                    self.refreshLocation()
                }
            } else {
                self.log("Stopping user location tracking and clearing resources")
                self.isTrackingUser = false
                self.tokenProvider = nil
                self.shouldUploadWhenLocationAvailable = false
                self.stopUploadTimer()
                self.locationManager.stopUpdatingLocation()
                self.log("Location updates stopped due to logout")
            }
        }
    }

    func updateAppActivity(isActive: Bool) {
        DispatchQueue.main.async {
            self.isAppActive = isActive
            self.log("App activity updated. isActive: \(isActive)")

            if isActive {
                if self.isTrackingUser {
                    self.log("App became active while tracking is enabled; triggering immediate upload")
                    self.handleUploadTimerFired()
                    self.startUploadTimerIfNeeded()
                }
            } else {
                self.log("App moved to background; stopping upload timer")
                self.stopUploadTimer()
            }
        }
    }

    func handleLoginStateChange(isLoggedIn: Bool, tokenProvider: (() -> String?)?) {
        DispatchQueue.main.async {
            if isLoggedIn {
                self.isTrackingUser = true
                self.tokenProvider = tokenProvider

                if !self.hasPromptedForPermission {
                    self.requestPermission()
                } else {
                    self.startLocationUpdatesIfAuthorized()
                }

                self.startUploadTimerIfNeeded()

                if let location = self.latestLocation {
                    self.shouldUploadWhenLocationAvailable = false
                    self.sendLocationUpdate(using: location)
                } else {
                    self.shouldUploadWhenLocationAvailable = true
                    self.refreshLocation()
                }
            } else {
                self.isTrackingUser = false
                self.tokenProvider = nil
                self.shouldUploadWhenLocationAvailable = false
                self.stopUploadTimer()
                self.locationManager.stopUpdatingLocation()
            }
        }
    }

    func updateAppActivity(isActive: Bool) {
        DispatchQueue.main.async {
            self.isAppActive = isActive

            if isActive {
                if self.isTrackingUser {
                    self.handleUploadTimerFired()
                    self.startUploadTimerIfNeeded()
                }
            } else {
                self.stopUploadTimer()
            }
        }
    }

    func handleLoginStateChange(isLoggedIn: Bool, tokenProvider: (() -> String?)?) {
        DispatchQueue.main.async { [weak self] in
            guard let self = self else { return }

            self.log("Login state changed. isLoggedIn: \(isLoggedIn)")

            if isLoggedIn {
                self.isTrackingUser = true
                self.tokenProvider = tokenProvider

                if !self.hasPromptedForPermission {
                    self.log("Location permission has not been requested yet; prompting user")
                    self.requestPermission()
                } else {
                    self.log("Location permission already handled; ensuring updates are active")
                    self.startLocationUpdatesIfAuthorized()
                }

                if let location = self.latestLocation {
                    self.log("Sending immediate location update using cached coordinates")
                    self.shouldUploadWhenLocationAvailable = false
                    self.sendLocationUpdate(using: location)
                } else {
                    self.log("Waiting for first location fix before uploading to server")
                    self.shouldUploadWhenLocationAvailable = true
                    self.refreshLocation()
                }
            } else {
                self.log("Stopping user location tracking and clearing resources")
                self.isTrackingUser = false
                self.tokenProvider = nil
                self.shouldUploadWhenLocationAvailable = false
                self.isUploadingLocation = false
                self.locationManager.stopUpdatingLocation()
                self.latestLocation = nil
            }

            self.updateUploadTimerState()
        }
    }

    func updateAppActivity(isActive: Bool) {
        DispatchQueue.main.async { [weak self] in
            guard let self = self else { return }

            self.isAppActive = isActive
            self.log("App activity updated. isActive: \(isActive)")

            if isActive {
                if self.isTrackingUser {
                    self.log("App became active while tracking is enabled; triggering immediate upload")
                    self.handleUploadTimerFired()
                }
            } else {
                self.log("App moved to background; stopping upload timer")
            }

            self.updateUploadTimerState()
        }
    }

    func locationManager(_ manager: CLLocationManager, didUpdateLocations locations: [CLLocation]) {
        guard let location = locations.last else { return }

        DispatchQueue.main.async { [weak self] in
            guard let self = self else { return }

            self.latestLocation = location
            let coordinate = location.coordinate
            let latitudeString = String(format: "%.6f", coordinate.latitude)
            let longitudeString = String(format: "%.6f", coordinate.longitude)
            self.log("Received location update (lat: \(latitudeString), lon: \(longitudeString)) at \(location.timestamp)")

            if self.shouldUploadWhenLocationAvailable {
                self.log("Uploading deferred location update now that a location is available")
                self.shouldUploadWhenLocationAvailable = false
                self.sendLocationUpdate(using: location)
            }
        }
    }

    func locationManager(_ manager: CLLocationManager, didFailWithError error: Error) {
        log("Location manager error: \(error.localizedDescription)")
    }

    @available(iOS 14.0, *)
    func locationManagerDidChangeAuthorization(_ manager: CLLocationManager) {
        handleAuthorizationChange(to: manager.authorizationStatus)
    }

>>>>>>> f9cfc36f
    func locationManager(_ manager: CLLocationManager, didChangeAuthorization status: CLAuthorizationStatus) {
        handleAuthorizationChange(to: status)
    }

    private func handleAuthorizationChange(to status: CLAuthorizationStatus) {
        DispatchQueue.main.async { [weak self] in
            guard let self = self else { return }
<<<<<<< HEAD
            self.authorizationStatus = status
            self.log("Authorization status changed to \(self.describeAuthorizationStatus(status: status))")
=======

            self.authorizationStatus = status
            self.log("Authorization status changed to \(self.describeAuthorizationStatus(status))")
>>>>>>> f9cfc36f

            switch status {
            case .authorizedWhenInUse, .authorizedAlways:
                self.log("Permission granted; starting location updates")
                self.locationManager.startUpdatingLocation()
                if self.isTrackingUser {
                    self.locationManager.requestLocation()
                }
            default:
                self.log("Authorization not sufficient; stopping location updates")
                self.locationManager.stopUpdatingLocation()
                self.latestLocation = nil
            }

            self.updateUploadTimerState()
        }
    }

<<<<<<< HEAD
    // MARK: - Location Updates
    private var hasPromptedForPermission: Bool {
        get { userDefaults.bool(forKey: permissionKey) }
        set { userDefaults.set(newValue, forKey: permissionKey) }
    }

    private func startLocationUpdatesIfAuthorized() {
        let status = locationManager.authorizationStatus
        switch status {
        case .authorizedWhenInUse, .authorizedAlways:
            locationManager.startUpdatingLocation()
            locationManager.requestLocation()
        case .notDetermined:
            locationManager.requestWhenInUseAuthorization()
        default:
            break
        }
    }

    // MARK: - Upload Timer
    private func startUploadTimerIfNeeded() {
        guard uploadTimer == nil, isTrackingUser, isAppActive else { return }

        log("Starting upload timer every \(locationUploadInterval) seconds")
        let timer = Timer.scheduledTimer(withTimeInterval: locationUploadInterval, repeats: true) { [weak self] _ in
            self?.handleUploadTimerFired()
=======
    func locationManager(_ manager: CLLocationManager, didUpdateLocations locations: [CLLocation]) {
        guard let location = locations.last else { return }

        DispatchQueue.main.async {
            self.latestLocation = location

            if self.shouldUploadWhenLocationAvailable {
                self.shouldUploadWhenLocationAvailable = false
                self.sendLocationUpdate(using: location)
            }
>>>>>>> f9cfc36f
        }
        RunLoop.main.add(timer, forMode: .common)
        uploadTimer = timer
    }

<<<<<<< HEAD
    private func handleUploadTimerFired() {
        guard isTrackingUser else { return }

        if let location = latestLocation {
            sendLocationUpdate(using: location)
            locationManager.requestLocation()
        } else {
            shouldUploadWhenLocationAvailable = true
            let status = locationManager.authorizationStatus
            if status == .authorizedWhenInUse || status == .authorizedAlways {
                refreshLocation()
            } else {
                log("Upload timer fired but authorization is \(describeAuthorizationStatus(status: status)); awaiting permission")
            }
=======
    func locationManager(_ manager: CLLocationManager, didFailWithError error: Error) {
        log("Location manager error: \(error.localizedDescription)")
    }

    private var hasPromptedForPermission: Bool {
        get { userDefaults.bool(forKey: permissionKey) }
        set { userDefaults.set(newValue, forKey: permissionKey) }
    }

    private func startLocationUpdatesIfAuthorized() {
        let status = locationManager.authorizationStatus
        log("Evaluating whether to start location updates with status \(describeAuthorizationStatus(status))")

        switch status {
        case .authorizedWhenInUse, .authorizedAlways:
            log("Starting continuous location updates")
            locationManager.startUpdatingLocation()
            locationManager.requestLocation()
        case .notDetermined:
            log("Authorization not determined; requesting permission before starting updates")
            locationManager.requestWhenInUseAuthorization()
        default:
            log("Location updates not started because authorization is \(describeAuthorizationStatus(status))")
        }
    }

    private func startUploadTimerIfNeeded() {
        guard uploadTimer == nil else {
            log("Upload timer already running; skipping start request")
            return
        }

        guard isTrackingUser else {
            log("Skipping upload timer start because tracking is disabled")
            return
        }

        guard isAppActive else {
            log("Skipping upload timer start because app is not active")
            return
        }

        log("Starting upload timer with interval \(locationUploadInterval) seconds")

        let timer = Timer.scheduledTimer(withTimeInterval: locationUploadInterval, repeats: true) { [weak self] _ in
            self?.handleUploadTimerFired()
        }
        RunLoop.main.add(timer, forMode: .common)
        uploadTimer = timer
    }

    private func handleUploadTimerFired() {
        guard isTrackingUser else {
            log("Upload timer fired but tracking is disabled; ignoring")
            return
        }

        log("Upload timer fired")

        if let location = latestLocation {
            log("Uploading periodic location update using latest coordinates")
            sendLocationUpdate(using: location)
            locationManager.requestLocation()
        } else {
            log("No location available when timer fired; requesting new location")
            shouldUploadWhenLocationAvailable = true
            refreshLocation()
>>>>>>> f9cfc36f
        }
    }

    private func stopUploadTimer() {
        if uploadTimer != nil {
            log("Stopping upload timer")
        }
        uploadTimer?.invalidate()
        uploadTimer = nil
    }

<<<<<<< HEAD
    // MARK: - Send Location
    private func sendLocationUpdate(using location: CLLocation) {
        guard let tokenClosure = tokenProvider, let token = tokenClosure() else {
            log("No token available for location update")
=======
    private func sendLocationUpdate(using location: CLLocation) {
        guard let tokenClosure = tokenProvider else {
            log("Cannot send location update because token provider is unavailable")
            return
        }

        guard let token = tokenClosure() else {
            log("Cannot send location update because token is unavailable")
>>>>>>> f9cfc36f
            return
        }

        let trimmedToken = token.trimmingCharacters(in: .whitespacesAndNewlines)
<<<<<<< HEAD
        guard !trimmedToken.isEmpty else {
            log("Token is empty after trimming")
=======

        guard !trimmedToken.isEmpty else {
            log("Cannot send location update because token is empty after trimming")
>>>>>>> f9cfc36f
            return
        }

        guard !isUploadingLocation else {
<<<<<<< HEAD
            log("Upload already in progress")
=======
            log("A location upload is already in progress; skipping new request")
>>>>>>> f9cfc36f
            return
        }

        isUploadingLocation = true
        shouldUploadWhenLocationAvailable = false

        let coordinate = location.coordinate
<<<<<<< HEAD
        let timestamp = Date()
        log("Sending location update to server (lat: \(coordinate.latitude), lon: \(coordinate.longitude)) at \(timestamp)")

        Task { [weak self] in
            guard let self = self else { return }
=======
        let latitudeString = String(format: "%.6f", coordinate.latitude)
        let longitudeString = String(format: "%.6f", coordinate.longitude)
        let timestamp = Date()

        log("Sending location update to server (lat: \(latitudeString), lon: \(longitudeString)) at \(timestamp)")

        Task { [weak self] in
            guard let self = self else { return }

>>>>>>> f9cfc36f
            do {
                try await self.apiService.updateUserLocation(
                    latitude: coordinate.latitude,
                    longitude: coordinate.longitude,
                    timestamp: timestamp,
                    token: trimmedToken
                )
<<<<<<< HEAD
                self.log("Successfully sent location update")
            } catch {
                self.log("Failed to send location: \(error.localizedDescription)")
            }
            await MainActor.run { self.isUploadingLocation = false }
        }
    }

    // MARK: - Helpers
=======
                self.log("Successfully sent location update at \(timestamp)")
            } catch {
                self.log("Failed to update user location: \(error.localizedDescription)")
            }

            await MainActor.run {
                self.isUploadingLocation = false
            }
        }
    }

>>>>>>> f9cfc36f
    private func log(_ message: String) {
        print("[LocationManager] \(message)")
    }

<<<<<<< HEAD
    private func describeAuthorizationStatus(status: CLAuthorizationStatus) -> String {
        switch status {
        case .notDetermined: return "not determined"
        case .restricted: return "restricted"
        case .denied: return "denied"
        case .authorizedAlways: return "authorized always"
        case .authorizedWhenInUse: return "authorized when in use"
        @unknown default: return "unknown (\(status.rawValue))"
=======
    private func describeAuthorizationStatus(_ status: CLAuthorizationStatus) -> String {
        switch status {
        case .notDetermined:
            return "not determined"
        case .restricted:
            return "restricted"
        case .denied:
            return "denied"
        case .authorizedAlways:
            return "authorized always"
        case .authorizedWhenInUse:
            return "authorized when in use"
        @unknown default:
            return "unknown (\(status.rawValue))"
        }
    }

    private var hasPromptedForPermission: Bool {
        get { userDefaults.bool(forKey: permissionKey) }
        set { userDefaults.set(newValue, forKey: permissionKey) }
    }

    private func startLocationUpdatesIfAuthorized() {
        switch locationManager.authorizationStatus {
        case .authorizedWhenInUse, .authorizedAlways:
            locationManager.startUpdatingLocation()
            locationManager.requestLocation()
        case .notDetermined:
            locationManager.requestWhenInUseAuthorization()
        default:
            break
        }
    }

    private func startUploadTimerIfNeeded() {
        guard uploadTimer == nil, isTrackingUser, isAppActive else { return }

        let timer = Timer.scheduledTimer(withTimeInterval: locationUploadInterval, repeats: true) { [weak self] _ in
            self?.handleUploadTimerFired()
        }
        RunLoop.main.add(timer, forMode: .common)
        uploadTimer = timer
    }

    private func handleUploadTimerFired() {
        guard isTrackingUser else { return }

        if let location = latestLocation {
            sendLocationUpdate(using: location)
            locationManager.requestLocation()
        } else {
            shouldUploadWhenLocationAvailable = true
            refreshLocation()
        }
    }

    private func stopUploadTimer() {
        uploadTimer?.invalidate()
        uploadTimer = nil
    }

    private func sendLocationUpdate(using location: CLLocation) {
        guard let tokenClosure = tokenProvider, let token = tokenClosure() else { return }
        let trimmedToken = token.trimmingCharacters(in: .whitespacesAndNewlines)
        guard !trimmedToken.isEmpty else { return }

        guard !isUploadingLocation else { return }

        isUploadingLocation = true
        shouldUploadWhenLocationAvailable = false

        let coordinate = location.coordinate
        let timestamp = Date()

        Task {
            do {
                try await apiService.updateUserLocation(
                    latitude: coordinate.latitude,
                    longitude: coordinate.longitude,
                    timestamp: timestamp,
                    token: trimmedToken
                )
            } catch {
                print("Failed to update user location: \(error.localizedDescription)")
            }

            await MainActor.run {
                self.isUploadingLocation = false
            }
>>>>>>> f9cfc36f
        }
    }
}<|MERGE_RESOLUTION|>--- conflicted
+++ resolved
@@ -42,16 +42,9 @@
         stopUploadTimer()
     }
 
-<<<<<<< HEAD
-    // MARK: - Permissions
-    func requestPermission() {
-        hasPromptedForPermission = true
-        switch locationManager.authorizationStatus {
-=======
     func requestPermission() {
         hasPromptedForPermission = true
 witch locationManager.authorizationStatus {
->>>>>>> f9cfc36f
         case .notDetermined:
             log("Asking user for when-in-use authorization")
             locationManager.requestWhenInUseAuthorization()
@@ -60,134 +53,19 @@
             locationManager.startUpdatingLocation()
             locationManager.requestLocation()
         default:
-<<<<<<< HEAD
-            log("Permission request not performed because status is \(describeAuthorizationStatus(status: locationManager.authorizationStatus))")
-=======
             log("Permission request not performed because status is \(describeAuthorizationStatus(status))")
->>>>>>> f9cfc36f
         }
     }
 
     func refreshLocation() {
         let status = locationManager.authorizationStatus
-<<<<<<< HEAD
-        log("Refreshing location with authorization status \(describeAuthorizationStatus(status: status))")
-=======
         log("Refreshing location with authorization status \(describeAuthorizationStatus(status))")
->>>>>>> f9cfc36f
 
         switch status {
         case .authorizedWhenInUse, .authorizedAlways:
             log("Requesting a one-time location update")
             locationManager.requestLocation()
         case .notDetermined:
-<<<<<<< HEAD
-            log("Authorization not determined; requesting permission")
-            locationManager.requestWhenInUseAuthorization()
-        default:
-            log("Skipping location refresh (status = \(describeAuthorizationStatus(status: status)))")
-        }
-    }
-
-    // MARK: - Login & Activity
-    func handleLoginStateChange(isLoggedIn: Bool, tokenProvider: (() -> String?)?) {
-        DispatchQueue.main.async { [weak self] in
-            guard let self = self else { return }
-
-            self.log("Login state changed. isLoggedIn: \(isLoggedIn)")
-
-            if isLoggedIn {
-                self.isTrackingUser = true
-                self.tokenProvider = tokenProvider
-
-                if !self.hasPromptedForPermission {
-                    self.log("Prompting user for location permission")
-                    self.requestPermission()
-                } else {
-                    self.startLocationUpdatesIfAuthorized()
-                }
-
-                if let location = self.latestLocation {
-                    self.log("Sending immediate location update with cached coordinates")
-                    self.shouldUploadWhenLocationAvailable = false
-                    self.sendLocationUpdate(using: location)
-                } else {
-                    let status = self.locationManager.authorizationStatus
-                    self.shouldUploadWhenLocationAvailable = true
-
-                    switch status {
-                    case .authorizedWhenInUse, .authorizedAlways:
-                        self.log("Requesting location update now that user is logged in")
-                        self.refreshLocation()
-                    case .notDetermined:
-                        self.log("Waiting for user to grant permission before refreshing location")
-                    default:
-                        self.log("Cannot refresh location because authorization is \(self.describeAuthorizationStatus(status: status))")
-                    }
-                }
-
-                self.startUploadTimerIfNeeded()
-            } else {
-                self.log("Stopping tracking due to logout")
-                self.isTrackingUser = false
-                self.tokenProvider = nil
-                self.shouldUploadWhenLocationAvailable = false
-                self.isUploadingLocation = false
-                self.stopUploadTimer()
-                self.locationManager.stopUpdatingLocation()
-                self.latestLocation = nil
-            }
-        }
-    }
-
-    func updateAppActivity(isActive: Bool) {
-        DispatchQueue.main.async { [weak self] in
-            guard let self = self else { return }
-
-            self.isAppActive = isActive
-            self.log("App activity updated. isActive: \(isActive)")
-
-            if isActive {
-                if self.isTrackingUser {
-                    self.log("App active while tracking; trigger upload")
-                    self.handleUploadTimerFired()
-                }
-                self.startUploadTimerIfNeeded()
-            } else {
-                self.log("App moved to background; stopping upload timer")
-                self.stopUploadTimer()
-            }
-        }
-    }
-
-    // MARK: - CLLocationManagerDelegate
-    func locationManager(_ manager: CLLocationManager, didUpdateLocations locations: [CLLocation]) {
-        guard let location = locations.last else { return }
-
-        DispatchQueue.main.async { [weak self] in
-            guard let self = self else { return }
-
-            self.latestLocation = location
-            self.log("Received location update at \(location.timestamp)")
-
-            if self.shouldUploadWhenLocationAvailable {
-                self.log("Uploading deferred location update")
-                self.shouldUploadWhenLocationAvailable = false
-                self.sendLocationUpdate(using: location)
-            }
-        }
-    }
-
-    func locationManager(_ manager: CLLocationManager, didFailWithError error: Error) {
-        log("Location manager error: \(error.localizedDescription)")
-    }
-
-    @available(iOS 14.0, *)
-    func locationManagerDidChangeAuthorization(_ manager: CLLocationManager) {
-        handleAuthorizationChange(to: manager.authorizationStatus)
-    }
-
-=======
             log("Authorization not determined; requesting permission before refreshing location")
             locationManager.requestWhenInUseAuthorization()
         default:
@@ -388,7 +266,6 @@
         handleAuthorizationChange(to: manager.authorizationStatus)
     }
 
->>>>>>> f9cfc36f
     func locationManager(_ manager: CLLocationManager, didChangeAuthorization status: CLAuthorizationStatus) {
         handleAuthorizationChange(to: status)
     }
@@ -396,14 +273,9 @@
     private func handleAuthorizationChange(to status: CLAuthorizationStatus) {
         DispatchQueue.main.async { [weak self] in
             guard let self = self else { return }
-<<<<<<< HEAD
-            self.authorizationStatus = status
-            self.log("Authorization status changed to \(self.describeAuthorizationStatus(status: status))")
-=======
 
             self.authorizationStatus = status
             self.log("Authorization status changed to \(self.describeAuthorizationStatus(status))")
->>>>>>> f9cfc36f
 
             switch status {
             case .authorizedWhenInUse, .authorizedAlways:
@@ -422,34 +294,6 @@
         }
     }
 
-<<<<<<< HEAD
-    // MARK: - Location Updates
-    private var hasPromptedForPermission: Bool {
-        get { userDefaults.bool(forKey: permissionKey) }
-        set { userDefaults.set(newValue, forKey: permissionKey) }
-    }
-
-    private func startLocationUpdatesIfAuthorized() {
-        let status = locationManager.authorizationStatus
-        switch status {
-        case .authorizedWhenInUse, .authorizedAlways:
-            locationManager.startUpdatingLocation()
-            locationManager.requestLocation()
-        case .notDetermined:
-            locationManager.requestWhenInUseAuthorization()
-        default:
-            break
-        }
-    }
-
-    // MARK: - Upload Timer
-    private func startUploadTimerIfNeeded() {
-        guard uploadTimer == nil, isTrackingUser, isAppActive else { return }
-
-        log("Starting upload timer every \(locationUploadInterval) seconds")
-        let timer = Timer.scheduledTimer(withTimeInterval: locationUploadInterval, repeats: true) { [weak self] _ in
-            self?.handleUploadTimerFired()
-=======
     func locationManager(_ manager: CLLocationManager, didUpdateLocations locations: [CLLocation]) {
         guard let location = locations.last else { return }
 
@@ -460,28 +304,11 @@
                 self.shouldUploadWhenLocationAvailable = false
                 self.sendLocationUpdate(using: location)
             }
->>>>>>> f9cfc36f
         }
         RunLoop.main.add(timer, forMode: .common)
         uploadTimer = timer
     }
 
-<<<<<<< HEAD
-    private func handleUploadTimerFired() {
-        guard isTrackingUser else { return }
-
-        if let location = latestLocation {
-            sendLocationUpdate(using: location)
-            locationManager.requestLocation()
-        } else {
-            shouldUploadWhenLocationAvailable = true
-            let status = locationManager.authorizationStatus
-            if status == .authorizedWhenInUse || status == .authorizedAlways {
-                refreshLocation()
-            } else {
-                log("Upload timer fired but authorization is \(describeAuthorizationStatus(status: status)); awaiting permission")
-            }
-=======
     func locationManager(_ manager: CLLocationManager, didFailWithError error: Error) {
         log("Location manager error: \(error.localizedDescription)")
     }
@@ -549,7 +376,6 @@
             log("No location available when timer fired; requesting new location")
             shouldUploadWhenLocationAvailable = true
             refreshLocation()
->>>>>>> f9cfc36f
         }
     }
 
@@ -561,12 +387,6 @@
         uploadTimer = nil
     }
 
-<<<<<<< HEAD
-    // MARK: - Send Location
-    private func sendLocationUpdate(using location: CLLocation) {
-        guard let tokenClosure = tokenProvider, let token = tokenClosure() else {
-            log("No token available for location update")
-=======
     private func sendLocationUpdate(using location: CLLocation) {
         guard let tokenClosure = tokenProvider else {
             log("Cannot send location update because token provider is unavailable")
@@ -575,28 +395,18 @@
 
         guard let token = tokenClosure() else {
             log("Cannot send location update because token is unavailable")
->>>>>>> f9cfc36f
             return
         }
 
         let trimmedToken = token.trimmingCharacters(in: .whitespacesAndNewlines)
-<<<<<<< HEAD
-        guard !trimmedToken.isEmpty else {
-            log("Token is empty after trimming")
-=======
 
         guard !trimmedToken.isEmpty else {
             log("Cannot send location update because token is empty after trimming")
->>>>>>> f9cfc36f
             return
         }
 
         guard !isUploadingLocation else {
-<<<<<<< HEAD
-            log("Upload already in progress")
-=======
             log("A location upload is already in progress; skipping new request")
->>>>>>> f9cfc36f
             return
         }
 
@@ -604,13 +414,6 @@
         shouldUploadWhenLocationAvailable = false
 
         let coordinate = location.coordinate
-<<<<<<< HEAD
-        let timestamp = Date()
-        log("Sending location update to server (lat: \(coordinate.latitude), lon: \(coordinate.longitude)) at \(timestamp)")
-
-        Task { [weak self] in
-            guard let self = self else { return }
-=======
         let latitudeString = String(format: "%.6f", coordinate.latitude)
         let longitudeString = String(format: "%.6f", coordinate.longitude)
         let timestamp = Date()
@@ -620,7 +423,6 @@
         Task { [weak self] in
             guard let self = self else { return }
 
->>>>>>> f9cfc36f
             do {
                 try await self.apiService.updateUserLocation(
                     latitude: coordinate.latitude,
@@ -628,17 +430,6 @@
                     timestamp: timestamp,
                     token: trimmedToken
                 )
-<<<<<<< HEAD
-                self.log("Successfully sent location update")
-            } catch {
-                self.log("Failed to send location: \(error.localizedDescription)")
-            }
-            await MainActor.run { self.isUploadingLocation = false }
-        }
-    }
-
-    // MARK: - Helpers
-=======
                 self.log("Successfully sent location update at \(timestamp)")
             } catch {
                 self.log("Failed to update user location: \(error.localizedDescription)")
@@ -650,21 +441,10 @@
         }
     }
 
->>>>>>> f9cfc36f
     private func log(_ message: String) {
         print("[LocationManager] \(message)")
     }
 
-<<<<<<< HEAD
-    private func describeAuthorizationStatus(status: CLAuthorizationStatus) -> String {
-        switch status {
-        case .notDetermined: return "not determined"
-        case .restricted: return "restricted"
-        case .denied: return "denied"
-        case .authorizedAlways: return "authorized always"
-        case .authorizedWhenInUse: return "authorized when in use"
-        @unknown default: return "unknown (\(status.rawValue))"
-=======
     private func describeAuthorizationStatus(_ status: CLAuthorizationStatus) -> String {
         switch status {
         case .notDetermined:
@@ -754,7 +534,6 @@
             await MainActor.run {
                 self.isUploadingLocation = false
             }
->>>>>>> f9cfc36f
         }
     }
 }