--- conflicted
+++ resolved
@@ -45,14 +45,7 @@
     func requestPermission() {
         hasPromptedForPermission = true
 
-<<<<<<< HEAD
-        let status = locationManager.authorizationStatus
-        log("Permission request invoked. Current status: \(describeAuthorizationStatus(status))")
-
-        switch status {
-=======
         switch locationManager.authorizationStatus {
->>>>>>> 757aa3b3
         case .notDetermined:
             log("Asking user for when-in-use authorization")
             locationManager.requestWhenInUseAuthorization()
@@ -196,10 +189,6 @@
                 self.log("Permission granted; starting location updates")
                 self.locationManager.startUpdatingLocation()
                 if self.isTrackingUser {
-<<<<<<< HEAD
-                    self.log("Requesting location immediately after authorization granted")
-=======
->>>>>>> 757aa3b3
                     self.locationManager.requestLocation()
                 }
             default:
@@ -215,18 +204,8 @@
 
         DispatchQueue.main.async {
             self.latestLocation = location
-<<<<<<< HEAD
-            let coordinate = location.coordinate
-            let latitudeString = String(format: "%.6f", coordinate.latitude)
-            let longitudeString = String(format: "%.6f", coordinate.longitude)
-            self.log("Received location update (lat: \(latitudeString), lon: \(longitudeString)) at \(location.timestamp)")
 
             if self.shouldUploadWhenLocationAvailable {
-                self.log("Uploading deferred location update now that a location is available")
-=======
-
-            if self.shouldUploadWhenLocationAvailable {
->>>>>>> 757aa3b3
                 self.shouldUploadWhenLocationAvailable = false
                 self.sendLocationUpdate(using: location)
             }
